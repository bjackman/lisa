--- conflicted
+++ resolved
@@ -141,12 +141,8 @@
         self.experiments = []
 
         # Run all the configured experiments
-<<<<<<< HEAD
+        exp_idx = 0
         for tc in self._experiments_conf['confs']:
-=======
-        exp_idx = 0
-        for tc in self._tests_conf['confs']:
->>>>>>> 96aa861c
             # TARGET: configuration
             if not self._target_configure(tc):
                 continue
